from __future__ import print_function, division

import argparse
import itertools
import os
import shutil
import sys
import time

import numpy as np
from numpy.linalg import multi_dot

<<<<<<< HEAD
import logging
import pkg_resources
log = logging.getLogger(__name__)

from .engine import set_tcenv, load_tcin, TeraChem, TeraChem_CI, Psi4, QChem, Gromacs, Molpro, QCEngineAPI
=======
import geometric
from .engine import set_tcenv, load_tcin, TeraChem, TeraChem_CI, Psi4, QChem, Gromacs, Molpro, OpenMM, QCEngineAPI
>>>>>>> f347e2f4
from .internal import *
from .molecule import Molecule, Elements
from .nifty import row, col, flat, invert_svd, uncommadash, isint, bohr2ang, ang2bohr
from .rotate import get_rot, sorted_eigh, calc_fac_dfac
from enum import Enum


def RebuildHessian(IC, H0, coord_seq, grad_seq, params):
    """
    Rebuild the Hessian after making a change to the internal coordinate system.

    Parameters
    ----------
    IC : InternalCoordinates
        Object describing the internal coordinate system
    H0 : np.ndarray
        N_ic x N_ic square matrix containing the guess Hessian
    coord_seq : list
        List of N_atom x 3 Cartesian coordinates in atomic units
    grad_seq : list
        List of N_atom x 3 Cartesian gradients in atomic units
    params : OptParams object
        Uses trust, epsilon, and reset
        trust : Only recover using previous geometries within the trust radius
        epsilon : Small eigenvalue threshold
        reset : Revert to the guess Hessian if eigenvalues smaller than threshold

    Returns
    -------
    np.ndarray
        Internal coordinate Hessian updated with series of internal coordinate gradients
    """
    Na = len(coord_seq[0])/3
    history = 0
    for i in range(2, len(coord_seq)+1):
        disp = bohr2ang*(coord_seq[-i]-coord_seq[-1])
        rmsd = np.sqrt(np.sum(disp**2)/Na)
        if rmsd > params.trust: break
        history += 1
    if history < 1:
        return H0.copy()
    logger.info("Rebuilding Hessian using %i gradients" % history)
    y_seq = [IC.calculate(i) for i in coord_seq[-history-1:]]
    g_seq = [IC.calcGrad(i, j) for i, j in zip(coord_seq[-history-1:],grad_seq[-history-1:])]
    Yprev = y_seq[0]
    Gprev = g_seq[0]
    H = H0.copy()
    for i in range(1, len(y_seq)):
        Y = y_seq[i]
        G = g_seq[i]
        Yprev = y_seq[i-1]
        Gprev = g_seq[i-1]
        Dy   = col(Y - Yprev)
        Dg   = col(G - Gprev)
        # Mat1 = (Dg*Dg.T)/(Dg.T*Dy)[0,0]
        # Mat2 = ((H*Dy)*(H*Dy).T)/(Dy.T*H*Dy)[0,0]
        Mat1 = np.dot(Dg,Dg.T)/np.dot(Dg.T,Dy)[0,0]
        Mat2 = np.dot(np.dot(H,Dy),np.dot(H,Dy).T)/multi_dot([Dy.T,H,Dy])[0,0]
        Hstor = H.copy()
        H += Mat1-Mat2
    if np.min(np.linalg.eigh(H)[0]) < params.epsilon and params.reset:
        logger.info("Eigenvalues below %.4e (%.4e) - returning guess" % (params.epsilon, np.min(np.linalg.eigh(H)[0])))
        return H0.copy()
    return H

def calc_drms_dmax(Xnew, Xold, align=True):
    """
    Align and calculate the RMSD for two geometries.

    Xnew : np.ndarray
        First set of coordinates as a flat array in a.u.
    Xold : np.ndarray
        Second set of coordinates as a flat array in a.u.
    align : bool
        Align before calculating RMSD or no?

    Returns
    -------
    float, float
        RMS and maximum displacements in Angstrom
    """
    # Shift to the origin
    Xold = Xold.copy().reshape(-1, 3)
    Xold -= np.mean(Xold, axis=0)
    Xnew = Xnew.copy().reshape(-1, 3)
    Xnew -= np.mean(Xnew, axis=0)
    # Obtain the rotation
    if align:
        U = get_rot(Xnew, Xold)
        # Xrot = np.array((U*np.matrix(Xnew).T).T).flatten()
        Xrot = np.dot(U, Xnew.T).T.flatten()
        Xold = np.array(Xold).flatten()
        displacement = np.sqrt(np.sum((((Xrot-Xold)*bohr2ang).reshape(-1,3))**2, axis=1))
    else:
        displacement = np.sqrt(np.sum((((Xnew-Xold)*bohr2ang).reshape(-1,3))**2, axis=1))
    rms_displacement = np.sqrt(np.mean(displacement**2))
    max_displacement = np.max(displacement)
    return rms_displacement, max_displacement

def getCartesianNorm(X, dy, IC, enforce=0.0, verbose=False):
    """
    Get the norm of the optimization step in Cartesian coordinates.

    Parameters
    ----------
    X : np.ndarray
        Nx3 array of Cartesian coordinates in atomic units
    dy : np.ndarray
        N_ic array of internal coordinate displacements
    IC : InternalCoordinates
        Object describing the internal coordinate system
    enforce : float
        Enforce constraints in the internal coordinate system when
        all constraints are satisfied to within the provided tolerance.
        Passing a value of zero means this is not used.
    verbose : bool
        Print diagnostic messages

    Returns
    -------
    float
        The RMSD between the updated and original Cartesian coordinates
    """
    # Displacement of each atom in Angstrom
    if IC.haveConstraints() and enforce > 0.0:
        Xnew = IC.newCartesian_withConstraint(X, dy, thre=enforce, verbose=verbose)
    else:
        Xnew = IC.newCartesian(X, dy, verbose=verbose)
    rmsd, maxd = calc_drms_dmax(Xnew, X)
    return rmsd

def between(s, a, b):
    if a < b:
        return s > a and s < b
    elif a > b:
        return s > b and s < a
    else:
        raise RuntimeError('a and b must be different')

def brent_wiki(f, a, b, rel, cvg=0.1, obj=None, verbose=False):
    """
    Brent's method for finding the root of a function.

    Parameters
    ----------
    f : function
        The function containing the root to be found
    a : float
        One side of the "bracket" to start finding the root
    b : float
        The other side of the "bracket"
    rel : float
        The denominator used to calculate the fractional error (in our case, the trust radius)
    cvg : float
        The convergence threshold for the relative error
    obj : object
        Object associated with the function that we may communicate with if desired
    verbose : bool
        Print diagnostic messages

    Returns
    -------
    float
        The location of the root
    """
    fa = f(a)
    fb = f(b)
    if fa*fb > 0:
        raise RuntimeError('Not bracketed')
    if np.abs(fa) < np.abs(fb):
        # Swap if |f(a)| < |f(b)|
        a, b = b, a
        fa, fb = fb, fa
    # Set c to a
    c = a
    fc = fa
    mflag = True
    delta = 1e-6
    epsilon = min(0.01, 1e-2*np.abs(a-b))
    if obj is not None: obj.brentFailed = False
    while True:
        if fa != fc and fb != fc:
            # Inverse quadratic interpolation
            s = a*fb*fc/((fa-fb)*(fa-fc))
            s += b*fa*fc/((fb-fa)*(fb-fc))
            s += c*fa*fb/((fc-fa)*(fc-fb))
        else:
            # Secant method
            s = b-fb*(b-a)/(fb-fa)
        # Evaluate conditions
        condition1 = not between(s, (3*a+b)/4, b)
        condition2 = mflag and (np.abs(s-b) >= np.abs(b-c)/2)
        condition3 = (not mflag) and (np.abs(s-b) >= np.abs(c-d)/2)
        condition4 = mflag and (np.abs(b-c) < delta)
        condition5 = (not mflag) and (np.abs(c-d) < delta)
        if any([condition1, condition2, condition3, condition4, condition5]):
            # Bisection method
            s = (a+b)/2
            mflag = True
        else:
            mflag = False
        # Calculate f(s)
        fs = f(s)
        # print a, s, b, fs, rel, cvg
        # Successful convergence
        if np.abs(fs/rel) <= cvg:
            return s
        # Convergence failure - interval becomes
        # smaller than threshold
        if np.abs(b-a) < epsilon:
            if verbose: logger.info("returning because interval is too small")
            if obj is not None: obj.brentFailed = True
            return s
        # Exit before converging when
        # the function value is positive
        if hasattr(obj, 'from_above'):
            if (obj is not None and obj.from_above) and fs > 0:
                return s
        d = c; fd = fc
        c = b; fc = fb
        if fa*fs < 0:
            b = s; fb = fs
        else:
            a = s; fa = fs
        if np.abs(fa) < np.abs(fb):
            # Swap if |f(a)| < |f(b)|
            a, b = b, a
            fa, fb = fb, fa

def ftest(x):
    answer = (x+3)*(x-1)**2
    logger.info("(x, y) = ", x, answer)
    return answer

def OneDScan(init, final, steps):
    """
    Return a list of N equally spaced values between initial and final.
    This method works with lists of numbers

    Parameters
    ----------
    init : list
        List of numbers to be interpolated
    final : np.ndarray or list
        List of final numbers, must have same shape as "init"
    steps : int
        Number of interpolation steps

    Returns
    -------
    list
        List of lists that interpolate between init and final, including endpoints.
    """
    if len(init) != len(final):
        raise RuntimeError("init and final must have the same length")
    Answer = []
    for j in range(len(init)):
        Answer.append(np.linspace(init[j], final[j], steps))
    Answer = list([list(i) for i in np.array(Answer).T])
    return Answer

def ParseConstraints(molecule, constraints_string):
    """
    Parameters
    ----------
    molecule : Molecule
        Molecule object
    constraints_string : str
        String containing the constraint specification.

    Returns
    -------
    objs : list
        List of primitive internal coordinates corresponding to the constraints
    valgrps : list
        List of lists of constraint values. (There are multiple lists when we are scanning)
    """
    mode = None
    Freezes = []
    # The key in this dictionary is for looking up the following information:
    # 1) The classes for creating the primitive coordinates corresponding to the constraint
    # 2) The number of atomic indices that are required to specify the constraint
    ClassDict = {"distance":([Distance], 2),
                 "angle":([Angle], 3),
                 "dihedral":([Dihedral], 4),
                 "x":([CartesianX], 1),
                 "y":([CartesianY], 1),
                 "z":([CartesianZ], 1),
                 "xy":([CartesianX, CartesianY], 1),
                 "xz":([CartesianX, CartesianZ], 1),
                 "yz":([CartesianY, CartesianZ], 1),
                 "xyz":([CartesianX, CartesianY, CartesianZ], 1),
                 "trans-x":([TranslationX], 1),
                 "trans-y":([TranslationY], 1),
                 "trans-z":([TranslationZ], 1),
                 "trans-xy":([TranslationX, TranslationY], 1),
                 "trans-xz":([TranslationX, TranslationZ], 1),
                 "trans-yz":([TranslationY, TranslationZ], 1),
                 "trans-xyz":([TranslationX, TranslationY, TranslationZ], 1),
                 "rotation":([RotationA, RotationB, RotationC], 1)
                 }
    AtomKeys = ["x", "y", "z", "xy", "yz", "xz", "xyz"]
    TransKeys = ["trans-x", "trans-y", "trans-z", "trans-xy", "trans-yz", "trans-xz", "trans-xyz"]
    objs = []
    vals = []
    coords = molecule.xyzs[0].flatten() * ang2bohr
    for line in constraints_string.split('\n'):
        line = line.split("#")[0].strip().lower()
        # This is a list-of-lists. The intention is to create a multidimensional grid
        # of constraint values if necessary.
        if len(line) == 0: continue
        logger.info(line)
        if line.startswith("$"):
            mode = line.replace("$","")
        else:
            if mode is None:
                raise RuntimeError("Mode ($freeze, $set, $scan) must be set before specifying any constraints")
            s = line.split()
            key = s[0]
            if ''.join(sorted(key)) in AtomKeys:
                key = ''.join(sorted(key))
            elif ''.join(sorted(key.replace('trans-',''))) in AtomKeys:
                key = 'trans-'+''.join(sorted(key.replace('trans-','')))
            classes, n_atom = ClassDict[key]
            if mode == "freeze":
                ntok = n_atom
            elif mode == "set":
                if key == 'rotation':
                    ntok = n_atom + 4
                else:
                    ntok = n_atom + len(classes)
            elif mode == "scan":
                if key == 'rotation':
                    ntok = n_atom + 6
                else:
                    ntok = n_atom + 2*len(classes) + 1
            if len(s) != (ntok+1):
                raise RuntimeError("For this line:%s\nExpected %i tokens but got %i" % (line, ntok+1, len(s)))
            if key in AtomKeys or key in TransKeys:
                # Special code that works for atom position and translation constraints.
                if isint(s[1]):
                    atoms = [int(s[1])-1]
                elif s[1] in [k.lower() for k in Elements]:
                    atoms = [i for i in range(molecule.na) if molecule.elem[i].lower() == s[1]]
                else:
                    atoms = uncommadash(s[1])
                if any([i<0 for i in atoms]):
                    raise RuntimeError("Atom numbers must start from 1")
                if any([i>=molecule.na for i in atoms]):
                    raise RuntimeError("Constraints refer to higher atom indices than the number of atoms")
            if key in AtomKeys:
                # The x-coordinate of all the atoms in a group is a
                # list of constraints that is scanned in 1-D.
                for cls in classes:
                    objs.append([cls(a, w=1.0) for a in atoms])
                if mode == "freeze":
                    for cls in classes:
                        vals.append([[None for a in atoms]])
                elif mode == "set":
                    x1 = [float(i) * ang2bohr for i in s[2:2+len(classes)]]
                    for icls, cls in enumerate(classes):
                        vals.append([[x1[icls] for a in atoms]])
                elif mode == "scan":
                    # If we're scanning it, then we add the whole list of distances to the list-of-lists
                    x1 = [float(i) * ang2bohr for i in s[2:2+len(classes)]]
                    x2 = [float(i) * ang2bohr for i in s[2+len(classes):2+2*len(classes)]]
                    nstep = int(s[2+2*len(classes)])
                    valscan = OneDScan(x1, x2, nstep)
                    for icls, cls in enumerate(classes):
                        vals.append([[v[icls] for a in atoms] for v in valscan])
            elif key in TransKeys:
                # If there is more than one atom and the mode is "set" or "scan", then the
                # center of mass is constrained, so we pick the corresponding classes.
                if len(atoms) > 1:
                    objs.append([cls(atoms, w=np.ones(len(atoms))/len(atoms)) for cls in classes])
                else:
                    objs.append([cls(atoms[0], w=1.0) for cls in classes])
                if mode == "freeze":
                    # LPW 2016-02-10:
                    # trans-x, trans-y, trans-z is a GROUP of constraints
                    # Each group of constraints gets a [[None, None, None]] appended to vals
                    vals.append([[None for cls in classes]])
                elif mode == "set":
                    # Depending on how many coordinates are constrained, we read in the corresponding
                    # number of constraint values.
                    x1 = [float(i) * ang2bohr for i in s[2:2+len(classes)]]
                    # If there's just one constraint value then we append it to the value list-of-lists
                    vals.append([x1])
                elif mode == "scan":
                    # If we're scanning it, then we add the whole list of distances to the list-of-lists
                    x1 = [float(i) * ang2bohr for i in s[2:2+len(classes)]]
                    x2 = [float(i) * ang2bohr for i in s[2+len(classes):2+2*len(classes)]]
                    nstep = int(s[2+2*len(classes)])
                    vals.append(OneDScan(x1, x2, nstep))
            elif key in ["distance", "angle", "dihedral"]:
                if len(classes) != 1:
                    raise RuntimeError("Not OK!")
                atoms = [int(i)-1 for i in s[1:1+n_atom]]
                if key == "distance" and atoms[0] > atoms[1]:
                    atoms = atoms[::-1]
                if key == "angle" and atoms[0] > atoms[2]:
                    atoms = atoms[::-1]
                if key == "dihedral" and atoms[1] > atoms[2]:
                    atoms = atoms[::-1]
                if any([i<0 for i in atoms]):
                    raise RuntimeError("Atom numbers must start from 1")
                if any([i>=molecule.na for i in atoms]):
                    raise RuntimeError("Constraints refer to higher atom indices than the number of atoms")
                objs.append([classes[0](*atoms)])
                if mode == "freeze":
                    vals.append([[None]])
                elif mode in ["set", "scan"]:
                    if key == "distance": x1 = float(s[1+n_atom]) * ang2bohr
                    else: x1 = float(s[1+n_atom])*np.pi/180.0
                    if mode == "set":
                        vals.append([[x1]])
                    else:
                        if key == "distance": x2 = float(s[2+n_atom]) * ang2bohr
                        else: x2 = float(s[2+n_atom])*np.pi/180.0
                        nstep = int(s[3+n_atom])
                        vals.append([[i] for i in list(np.linspace(x1,x2,nstep))])
            elif key in ["rotation"]:
                # User can only specify ranges of atoms
                atoms = uncommadash(s[1])
                sel = coords.reshape(-1,3)[atoms,:]  * ang2bohr
                sel -= np.mean(sel, axis=0)
                rg = np.sqrt(np.mean(np.sum(sel**2, axis=1)))
                if mode == "freeze":
                    for cls in classes:
                        objs.append([cls(atoms, coords, {}, w=rg)])
                        vals.append([[None]])
                elif mode in ["set", "scan"]:
                    objs.append([cls(atoms, coords, {}, w=rg) for cls in classes])
                    # Get the axis
                    u = np.array([float(s[i]) for i in range(2, 5)])
                    u /= np.linalg.norm(u)
                    # Get the angle
                    theta1 = float(s[5]) * np.pi / 180
                    if np.abs(theta1) > np.pi * 0.9:
                        logger.info("Large rotation: Your constraint may not work")
                    if mode == "set":
                        c = np.cos(theta1/2.0)
                        s = np.sin(theta1/2.0)
                        q = np.array([c, u[0]*s, u[1]*s, u[2]*s])
                        fac, _ = calc_fac_dfac(c)
                        v1 = fac*q[1]*rg
                        v2 = fac*q[2]*rg
                        v3 = fac*q[3]*rg
                        vals.append([[v1, v2, v3]])
                    elif mode == "scan":
                        theta2 = float(s[6]) * np.pi / 180
                        if np.abs(theta2) > np.pi * 0.9:
                            logger.info("Large rotation: Your constraint may not work")
                        steps = int(s[7])
                        # To alleviate future confusion:
                        # There is one group of three constraints that we are going to scan over in one dimension.
                        # Here we create one group of constraint values.
                        # We will add triplets of constraint values to this group
                        vs = []
                        for theta in np.linspace(theta1, theta2, steps):
                            c = np.cos(theta/2.0)
                            s = np.sin(theta/2.0)
                            q = np.array([c, u[0]*s, u[1]*s, u[2]*s])
                            fac, _ = calc_fac_dfac(c)
                            v1 = fac*q[1]*rg
                            v2 = fac*q[2]*rg
                            v3 = fac*q[3]*rg
                            vs.append([v1, v2, v3])
                        vals.append(vs)
    if len(objs) != len(vals):
        raise RuntimeError("objs and vals should be the same length")
    valgrps = [list(itertools.chain(*i)) for i in list(itertools.product(*vals))]
    objs = list(itertools.chain(*objs))
    return objs, valgrps

def get_delta_prime_trm(v, X, G, H, IC, verbose=False):
    """
    Returns the Newton-Raphson step given a multiple of the diagonal
    added to the Hessian, the expected decrease in the energy, and
    the derivative of the step length w/r.t. v.

    Parameters
    ----------
    v : float
        Number that is added to the Hessian diagonal
    X : np.ndarray
        Flat array of Cartesian coordinates in atomic units
    G : np.ndarray
        Flat array containing internal gradient
    H : np.ndarray
        Square array containing internal Hessian
    IC : InternalCoordinates
        Object describing the internal coordinate system
    verbose : bool
        Print diagnostic messages

    Returns
    -------
    dy : np.ndarray
        The internal coordinate step
    expect : float
        Expected change of the objective function
    dy_prime : float
        Derivative of the internal coordinate step size w/r.t. v
    """
    if IC is not None:
        GC, HC = IC.augmentGH(X, G, H) if IC.haveConstraints() else (G, H)
    else:
        GC, HC = (G, H)
    HT = HC + v*np.eye(len(HC))
    # The constrained degrees of freedom should not have anything added to diagonal
    for i in range(len(G), len(GC)):
        HT[i, i] = 0.0
    if verbose:
        seig = sorted(np.linalg.eig(HT)[0])
        logger.info("sorted(eig) : % .5e % .5e % .5e ... % .5e % .5e % .5e" % (seig[0], seig[1], seig[2], seig[-3], seig[-2], seig[-1]))
    try:
        Hi = invert_svd(HT)
    except:
        logger.info("\x1b[1;91mSVD Error - increasing v by 0.001 and trying again\x1b[0m")
        return get_delta_prime_trm(v+0.001, X, G, H, IC)
    dyc = flat(-1 * np.dot(Hi,col(GC)))
    dy = dyc[:len(G)]
    d_prime = flat(-1 * np.dot(Hi, col(dyc)))[:len(G)]
    dy_prime = np.dot(dy,d_prime)/np.linalg.norm(dy)
    # sol = flat(0.5*row(dy)*np.matrix(H)*col(dy))[0] + np.dot(dy,G)
    sol = flat(0.5*multi_dot([row(dy),H,col(dy)]))[0] + np.dot(dy,G)
    return dy, sol, dy_prime

def get_delta_prime_rfo(alpha, X, G, H, IC, verbose=False):
    """
    Return the restricted-step rational functional optimization
    step, given a particular value of alpha. The step is given by:
    1) Solving the generalized eigenvalue problem
    [[0 G]  = lambda * [[1 0] * vec ,
     [G H]]             [0 S]]
       where the LHS matrix is called the augmented Hessian,
       and S is alpha times the identity (starting value 1.0).
    2) Dividing vec through by the 0th element, and keeping the rest
    This function also calculates the derivative of the norm of the step
    with respect to alpha, which allows trust_step() to rapidly find
    the RS-RFO step that satisfies a desired step length.

    Currently does not work with constraints, and gives equivalent performance
    to the trust radius method.

    Parameters
    ----------
    alpha : float
        Multiple of the identity in the S-matrix
    X : np.ndarray
        Flat array of Cartesian coordinates in atomic units
    G : np.ndarray
        Flat array containing internal gradient
    H : np.ndarray
        Square array containing internal Hessian
    IC : InternalCoordinates
        Object describing the internal coordinate system
    verbose : bool
        Print diagnostic messages

    Returns
    -------
    dy : np.ndarray
        The internal coordinate step
    expect : float
        Expected change of the objective function
    dy_prime : float
        Derivative of the internal coordinate step size w/r.t. v
    """
    try:
        import scipy
    except ImportError:
        raise ImportError("RFO optimization requires scipy package. If this becomes important in the future, scipy will become a required dependency.")
    if IC.haveConstraints():
        raise RuntimeError("Still need to implement RFO with constraints")
    S = alpha*np.eye(len(H))
    # Augmented Hessian matrix
    AH = np.zeros((H.shape[0]+1, H.shape[1]+1), dtype=float)
    AH[1:, 1:] = H
    AH[0, 1:] = G
    AH[1:, 0] = G
    B = np.zeros_like(AH)
    B[0,0] = 1.0
    B[1:,1:] = S
    # Solve the generalized eigenvalue problem
    AHeig, AHvec = scipy.linalg.eigh(AH, b=B)
    lmin = AHeig[0]
    # logger.info("AH eigenvalues: %.5e %.5e %.5e ... %.5e %.5e %.5e" % (AHeig[0],AHeig[1],AHeig[2],AHeig[-3],AHeig[-2],AHeig[-1]))
    vmin = np.array(AHvec[:, 0]).flatten()
    dy = (vmin / vmin[0])[1:]
    nu = alpha*lmin
    # Now get eigenvectors of the Hessian
    Heig, Hvec = sorted_eigh(H, asc=True)
    Hvec = np.array(Hvec)
    dyprime2 = 0
    dy2 = 0
    for i in range(H.shape[0]):
        dyprime2 += np.dot(Hvec[:,i].T,G)**2/(Heig[i]-nu)**3
        dy2 += np.dot(Hvec[:,i].T,G)**2/(Heig[i]-nu)**2
    dyprime2 *= (2*lmin)/(1+alpha*np.dot(dy,dy))
    expect = lmin/2*(1+multi_dot([row(dy),S,col(dy)]))[0]
    dyprime1 = dyprime2 / (2*np.sqrt(dy2))
    return dy, expect, dyprime1

def get_delta_prime(v, X, G, H, IC, rfo, verbose=False):
    """
    Return the internal coordinate step given a parameter "v".
    "v" refers to the multiple of the identity added to the Hessian
    in trust-radius Newton Raphson (TRM), and the multiple of the
    identity on the RHS matrix in rational function optimization (RFO).
    Note that reasonable default values are v = 0.0 in TRM and 1.0 in RFO.

    Parameters
    ----------
    v : float
        Number that is added to the Hessian diagonal
    X : np.ndarray
        Flat array of Cartesian coordinates in atomic units
    G : np.ndarray
        Flat array containing internal gradient
    H : np.ndarray
        Square array containing internal Hessian
    IC : InternalCoordinates
        Object describing the internal coordinate system
    rfo : bool
        If True, use rational functional optimization, otherwise use trust-radius method
    verbose : bool
        Print diagnostic messages

    Returns
    -------
    dy : np.ndarray
        The internal coordinate step
    expect : float
        Expected change of the objective function
    dy_prime : float
        Derivative of the internal coordinate step size w/r.t. v
    """
    if rfo:
        return get_delta_prime_rfo(v, X, G, H, IC, verbose)
    else:
        return get_delta_prime_trm(v, X, G, H, IC, verbose)

def trust_step(target, v0, X, G, H, IC, rfo, verbose=False):
    """
    Apply an iteration formula to find the trust radius step,
    given the target value of the trust radius.

    Parameters
    ----------
    target : float
        Target size of the trust radius step
    v0 : float
        Initial guess for Number that is added to the Hessian diagonal
    X : np.ndarray
        Flat array of Cartesian coordinates in atomic units
    G : np.ndarray
        Flat array containing internal gradient
    H : np.ndarray
        Square array containing internal Hessian
    IC : InternalCoordinates
        Object describing the internal coordinate system
    rfo : bool
        If True, use rational functional optimization, otherwise use trust-radius method
    verbose : bool
        Print diagnostic messages

    Returns
    -------
    dy : np.ndarray
        The internal coordinate step with the desired size
    sol : float
        Expected change of the objective function
    """
    dy, sol, dy_prime = get_delta_prime(v0, X, G, H, IC, rfo, verbose)
    ndy = np.linalg.norm(dy)
    if ndy < target:
        return dy, sol
    v = v0
    niter = 0
    ndy_last = 0
    # Store the minimum norm in case we give up
    m_ndy = ndy
    m_dy = dy.copy()
    m_sol = sol
    while True:
        v += (1-ndy/target)*(ndy/dy_prime)
        dy, sol, dy_prime, = get_delta_prime(v, X, G, H, IC, rfo, verbose)
        ndy = np.linalg.norm(dy)
        if verbose: logger.info("v = %.5f dy -> target = %.5f -> %.5f" % (v, ndy, target))
        if np.abs((ndy-target)/target) < 0.001:
            return dy, sol
        # With Lagrange multipliers it may be impossible to go under a target step size
        elif niter > 10 and np.abs(ndy_last-ndy)/ndy < 0.001:
            return dy, sol
        niter += 1
        ndy_last = ndy
        if ndy < m_ndy:
            m_ndy = ndy
            m_dy = dy.copy()
            m_sol = sol
        # Break out of infinite oscillation loops
        if niter%100 == 99:
            logger.info("trust_step hit niter = 100, randomizing")
            v += np.random.random() * niter / 100
        if niter%1000 == 999:
            logger.info("trust_step hit niter = 1000, giving up")
            return m_dy, m_sol

class Froot(object):
    """
    Object describing a function of the internal coordinate step
    length, which returns the Cartesian coordinate step length minus
    the trust radius.

    This is an object instead of a function mainly because we want the
    Brent root-finding method to read and write extra attributes of
    this function and not just its value, for example: Did we converge
    to a root? Under what conditions are we allowed to exit the algorithm?
    """
    def __init__(self, trust, v0, X, G, H, IC, params):
        self.counter = 0
        self.stores = {}
        self.trust = trust
        self.target = trust
        self.above_flag = False
        self.stored_arg = None
        self.stored_val = None
        self.brentFailed = False
        self.params = params
        self.v0 = v0
        self.X = X
        self.G = G
        self.H = H
        self.IC = IC

    def evaluate(self, trial):
        """
        This is a one-argument "function" that is called by brent_wiki which takes
        an internal coordinate step length as input, and returns the Cartesian coordinate
        step length (minus the target) as output.
        """
        v0 = self.v0
        X = self.X
        G = self.G
        H = self.H
        IC = self.IC
        trust = self.trust
        if trial == 0.0:
            self.from_above = False
            return -trust
        else:
            if trial in self.stores:
                cnorm = self.stores[trial]
                self.from_above = False
            else:
                dy, expect = trust_step(trial, v0, X, G, H, IC, self.params.rfo, self.params.verbose)
                cnorm = getCartesianNorm(X, dy, IC, self.params.enforce, self.params.verbose)
                # Early "convergence"; this signals whether we have found a valid step that is
                # above the current target, but below the original trust radius. This happens
                # when the original trust radius fails, and we reduce the target step-length
                # as a contingency
                self.from_above = (self.above_flag and not IC.bork and cnorm < trust)
                self.stores[trial] = cnorm
                self.counter += 1
            # Store the largest trial value with cnorm below the target
            if cnorm-self.target < 0:
                if self.stored_val is None or cnorm > self.stored_val:
                    self.stored_arg = trial
                    self.stored_val = cnorm
            if self.params.verbose: logger.info("dy(i): %.4f dy(c) -> target: %.4f -> %.4f%s" % (trial, cnorm, self.target, " (done)" if self.from_above else ""))
            return cnorm-self.target

<<<<<<< HEAD
def recover(molecule, IC, X, gradx, X_hist, Gx_hist, params):
    """
    Recover from a failed optimization.

    Parameters
    ----------
    molecule : Molecule
        Molecule object for rebuilding internal coordinates
    IC : InternalCoordinates
        Object describing the current internal coordinate system
    X : np.ndarray
        Nx3 array of Cartesian coordinates in atomic units
    gradx : np.ndarray
        Nx3 array of Cartesian gradients in atomic units
    X_hist : list
        List of previous Cartesian coordinates
    Gx_hist : list
        List of previous Cartesian gradients
    params : OptParams
        Pass optimization parameters to Hessian rebuild

    Returns
    -------
    Y : np.ndarray
        New internal coordinates
    G : np.ndarray
        New internal gradients
    H : np.ndarray
        New internal Hessian
    """
    newmol = deepcopy(molecule)
    newmol.xyzs[0] = X.reshape(-1,3) * bohr2ang
    newmol.build_topology()
    IC1 = IC.__class__(newmol, connect=IC.connect, addcart=IC.addcart, build=False)
    if IC.haveConstraints(): IC1.getConstraints_from(IC)
    if IC1 != IC:
        logger.info("\x1b[1;94mInternal coordinate system may have changed\x1b[0m")
        if IC.repr_diff(IC1) != "":
            logger.info(IC.repr_diff(IC1))
    IC = IC1
    IC.resetRotations(X)
    if isinstance(IC, DelocalizedInternalCoordinates):
        IC.build_dlc(X)
    H0 = IC.guess_hessian(X)
    if params.reset:
        H = H0.copy()
    else:
        H = RebuildHessian(IC, H0, X_hist, Gx_hist, params)
    Y = IC.calculate(X)
    G = IC.calcGrad(X, gradx)
    return Y, G, H, IC

=======
>>>>>>> f347e2f4
class OptParams(object):
    """
    Container for optimization parameters.
    The parameters used to be contained in the command-line "args",
    but this was dropped in order to call Optimize() from another script.
    """
    def __init__(self, **kwargs):
        # Threshold (in a.u. / rad) for activating alternative algorithm that enforces precise constraint satisfaction
        self.enforce = kwargs.get('enforce', 0.0)
        # Small eigenvalue threshold
        self.epsilon = kwargs.get('epsilon', 1e-5)
        # Interval for checking the coordinate system for changes
        self.check = kwargs.get('check', 0)
        # More verbose printout
        self.verbose = kwargs.get('verbose', False)
        # Reset Hessian to guess whenever eigenvalues drop below epsilon
        self.reset = kwargs.get('reset', False)
        # Rational function optimization (experimental)
        self.rfo = kwargs.get('rfo', False)
        # Starting value of the trust radius
        self.trust = kwargs.get('trust', 0.1)
        # Maximum value of trust radius
        self.tmax = kwargs.get('tmax', 0.3)
        # Maximum number of optimization cycles
        self.maxiter = kwargs.get('maxiter', 300)
        # Q-Chem style convergence criteria
        self.qccnv = kwargs.get('qccnv', False)
        # Molpro style convergence criteria
        self.molcnv = kwargs.get('molcnv', False)
        # Convergence criteria in a.u. and Angstrom
        self.Convergence_energy = kwargs.get('convergence_energy', 1e-6)
        self.Convergence_grms = kwargs.get('convergence_grms', 3e-4)
        self.Convergence_gmax = kwargs.get('convergence_gmax', 4.5e-4)
        self.Convergence_drms = kwargs.get('convergence_drms', 1.2e-3)
        self.Convergence_dmax = kwargs.get('convergence_dmax', 1.8e-3)
        self.molpro_convergence_gmax = kwargs.get('molpro_convergence_gmax', 3e-4)
        self.molpro_convergence_dmax = kwargs.get('molpro_convergence_dmax', 1.2e-3)
        # CI optimizations sometimes require tiny steps
        self.meci = kwargs.get('meci', False)

class OPT_STATE(object):
    """ This describes the state of an OptObject during the optimization process
    """
    NEEDS_EVALUATION = 0  # convergence has not been evaluated -> calcualte Energy, Forces
    SKIP_EVALUATION  = 1  # We know this is not yet converged -> skip Energy
    CONVERGED        = 2
    FAILED           = 3  # optimization failed with no recovery option

class Optimizer(object):
    def __init__(self, coords, molecule, IC, engine, dirname, params, xyzout=None):
        """
        Object representing the geometry optimization of a molecular system.
    
        Parameters
        ----------
        coords : np.ndarray
            Nx3 array of Cartesian coordinates in atomic units
        molecule : Molecule
            Molecule object (Units Angstrom)
        IC : InternalCoordinates
            Object describing the internal coordinate system
        engine : Engine
            Object containing methods for calculating energy and gradient
        dirname : str
            Directory name for files to be written
        params : OptParams object
            Contains optimization parameters (really just a struct)
        xyzout : str, optional
            Output file name for writing the progress of the optimization.
        """
        # Copies of data passed into constructor
        self.coords = coords
        self.molecule = molecule
        self.IC = IC
        self.engine = engine
        self.dirname = dirname
        self.params = params
        self.xyzout = xyzout
        # Threshold for "low quality step" which decreases trust radius.
        self.ThreLQ = 0.25
        # Threshold for "high quality step" which increases trust radius.
        self.ThreHQ = 0.75
        # If the trust radius is lower than this number, do not reject steps.
        if self.params.meci:
            self.thre_rj = 1e-4
        else:
            self.thre_rj = 1e-2
        # Set initial value of the trust radius.
        self.trust = self.params.trust
        # Copies of molecule object for preserving the optimization trajectory and the last frame
        self.progress = deepcopy(self.molecule)
        self.progress.xyzs = []
        self.progress.qm_energies = []
        self.progress.comms = []
        # Initial Hessian
        self.H0 = self.IC.guess_hessian(self.coords)
        self.H = self.H0.copy()
        # Cartesian coordinates
        self.X = self.coords.copy()
        # Loop of optimization
        self.Iteration = 0
        # Counts how many steps it has been since checking the coordinate system
        self.CoordCounter = 0
        # Current state, used to control logic of optimization loop.
        self.state = OPT_STATE.NEEDS_EVALUATION
        # Some more variables to be updated throughout the course of the optimization
        self.trustprint = "="
        self.ForceRebuild = False

    def getCartesianNorm(self, dy):
        return getCartesianNorm(self.X, dy, self.IC, self.params.enforce, self.params.verbose)

    def get_delta_prime(self, v0):
        return get_delta_prime(v0, self.X, self.G, self.H, self.IC, self.params.rfo)
        
    def createFroot(self, v0):
        return Froot(self.trust, v0, self.X, self.G, self.H, self.IC, self.params)
    
    def refreshCoordinates(self):
        """
        Refresh the Cartesian coordinates used to define parts of the internal coordinate system.
        These include definitions of delocalized internal coordinates and reference coordinates for rotators.
        """
        self.IC.resetRotations(self.X)
        if isinstance(self.IC, DelocalizedInternalCoordinates):
            self.IC.build_dlc(self.X)
        # With redefined internal coordinates, the Hessian needs to be rebuilt
        self.H0 = self.IC.guess_hessian(self.coords)
        self.RebuildHessian()
        # Current values of internal coordinates and IC gradient are recalculated
        self.Y = self.IC.calculate(self.X)
        self.G = self.IC.calcGrad(self.X, self.gradx)
        
    def checkCoordinateSystem(self, recover=False, cartesian=False):
        """
        Build a new internal coordinate system from current Cartesians and replace the current one if different.
        """
        # Reset the check counter
        self.CoordCounter = 0
        # Build a new molecule object and connectivity graph
        newmol = deepcopy(self.molecule)
        newmol.xyzs[0] = self.X.reshape(-1,3) * bohr2ang
        newmol.build_topology()
        # Build the new internal coordinate system
        if cartesian:
            if self.IC.haveConstraints():
                raise ValueError("Cannot continue a constrained optimization; please implement constrained optimization in Cartesian coordinates")
            IC1 = CartesianCoordinates(newmol)
        else:
            IC1 = self.IC.__class__(newmol, connect=self.IC.connect, addcart=self.IC.addcart, build=False)
            if self.IC.haveConstraints(): IC1.getConstraints_from(self.IC)
        # Check for differences
        changed = (IC1 != self.IC)
        if changed:
            print("\x1b[1;94mInternal coordinate system may have changed\x1b[0m")
            if self.IC.repr_diff(IC1) != "":
                print(self.IC.repr_diff(IC1))
        # Set current ICs to the new one
        if changed or recover or cartesian:
            self.IC = IC1
            self.refreshCoordinates()
            return True
        else: return False

    def trust_step(self, iopt, v0):
        return trust_step(iopt, v0, self.X, self.G, self.H, self.IC, self.params.rfo, self.params.verbose)
        
    def newCartesian(self, dy):
        if self.IC.haveConstraints() and self.params.enforce:
            self.X = self.IC.newCartesian_withConstraint(self.X, dy, thre=self.params.enforce, verbose=self.params.verbose)
        else:
            self.X = self.IC.newCartesian(self.X, dy, self.params.verbose)
            
    def calcGradNorm(self):
        gradxc = self.IC.calcGradProj(self.X, self.gradx) if self.IC.haveConstraints() else self.gradx.copy()
        atomgrad = np.sqrt(np.sum((gradxc.reshape(-1,3))**2, axis=1))
        rms_gradient = np.sqrt(np.mean(atomgrad**2))
        max_gradient = np.max(atomgrad)
        return rms_gradient, max_gradient

    def RebuildHessian(self):
        self.H = RebuildHessian(self.IC, self.H0, self.X_hist, self.Gx_hist, self.params)

    def calcEnergyForce(self):
        """
        Calculate the energy and Cartesian gradients of the current structure.
        """
        ### Calculate Energy and Gradient ###
        self.E, self.gradx = self.engine.calc(self.X, self.dirname)
        # Add new Cartesian coordinates and gradients to history
        self.progress.xyzs.append(self.X.reshape(-1,3) * bohr2ang)
        self.progress.qm_energies.append(self.E)
        self.progress.comms.append('Iteration %i Energy % .8f' % (self.Iteration, self.E))

    def prepareFirstStep(self):
        """
        After computing the initial set of energies and forces, carry out some preparatory tasks
        prior to entering the optimization loop.
        """
        # Initial internal coordinates (optimization variables) and internal gradient
        self.Y = self.IC.calculate(self.coords)
        self.G = self.IC.calcGrad(self.X, self.gradx).flatten()
        # Print initial iteration
        rms_gradient, max_gradient = self.calcGradNorm()
<<<<<<< HEAD
        msg = "Step %4i :" % self.Iteration
        logger.info(msg + " Gradient = %.3e/%.3e (rms/max) Energy = % .10f" % (rms_gradient, max_gradient, self.E))
=======
        print("Step %4i :" % self.Iteration, end=' '),
        print("Gradient = %.3e/%.3e (rms/max) Energy = % .10f" % (rms_gradient, max_gradient, self.E))
        # Initial history
>>>>>>> f347e2f4
        self.X_hist = [self.X]
        self.Gx_hist = [self.gradx]

    def step(self):
        """
        Perform one step of the optimization.
        """
        params = self.params
        if np.isnan(self.G).any():
            raise RuntimeError("Gradient contains nan - check output and temp-files for possible errors")
        if np.isnan(self.H).any():
            raise RuntimeError("Hessian contains nan - check output and temp-files for possible errors")
        self.Iteration += 1
        if (self.Iteration%5) == 0:
            self.engine.clearCalcs()
            self.IC.clearCache()
        # At the start of the loop, the optimization variables, function value, gradient and Hessian are known.
        # (i.e. self.Y, self.E, self.G, self.H)
        Eig = sorted(np.linalg.eigh(self.H)[0])
        Emin = min(Eig).real
        if params.rfo:
            v0 = 1.0
        elif Emin < params.epsilon:
            v0 = params.epsilon-Emin
        else:
            v0 = 0.0
        if params.verbose: self.IC.Prims.printRotations()
        if len(Eig) >= 6:
            logger.debug("Hessian Eigenvalues: %.5e %.5e %.5e ... %.5e %.5e %.5e" % (Eig[0],Eig[1],Eig[2],Eig[-3],Eig[-2],Eig[-1]))
        else:
            logger.debug("Hessian Eigenvalues:", ' '.join("%.5e" % i for i in Eig))
        # Are we far from constraint satisfaction?
        self.farConstraints = self.IC.haveConstraints() and self.IC.getConstraintViolation(self.X) > 1e-1
        self.conSatisfied = not self.IC.haveConstraints() or self.IC.getConstraintViolation(self.X) < 1e-2
        ### OBTAIN AN OPTIMIZATION STEP ###
        # The trust radius is to be computed in Cartesian coordinates.
        # First take a full-size Newton Raphson step
        dy, self.expect, _ = self.get_delta_prime(v0)
        # Internal coordinate step size
        inorm = np.linalg.norm(dy)
        # Cartesian coordinate step size
        self.cnorm = self.getCartesianNorm(dy)
        if params.verbose: logger.info("dy(i): %.4f dy(c) -> target: %.4f -> %.4f" % (inorm, self.cnorm, self.trust))
        # If the step is above the trust radius in Cartesian coordinates, then
        # do the following to reduce the step length:
        if self.cnorm > 1.1 * self.trust:
            # This is the function f(inorm) = cnorm-target that we find a root
            # for obtaining a step with the desired Cartesian step size.
            froot = self.createFroot(v0)
            froot.stores[inorm] = self.cnorm
            ### Find the internal coordinate norm that matches the desired Cartesian coordinate norm
            iopt = brent_wiki(froot.evaluate, 0.0, inorm, self.trust, cvg=0.1, obj=froot, verbose=params.verbose)
            if froot.brentFailed and froot.stored_arg is not None:
<<<<<<< HEAD
                if params.verbose: logger.info("\x1b[93mUsing stored solution at %.3e\x1b[0m" % froot.stored_val)
=======
                # If Brent fails but we obtained an IC step that is smaller than the Cartesian trust radius, use it
                if params.verbose: print ("\x1b[93mUsing stored solution at %.3e\x1b[0m" % froot.stored_val)
>>>>>>> f347e2f4
                iopt = froot.stored_arg
            elif self.IC.bork:
                # Decrease the target Cartesian step size and try again
                for i in range(3):
                    froot.target /= 2
<<<<<<< HEAD
                    if params.verbose: logger.info("\x1b[93mReducing target to %.3e\x1b[0m" % froot.target)
                    froot.above_flag = True
=======
                    if params.verbose: print ("\x1b[93mReducing target to %.3e\x1b[0m" % froot.target)
                    froot.above_flag = True # Stop at any valid step between current target step size and trust radius
>>>>>>> f347e2f4
                    iopt = brent_wiki(froot.evaluate, 0.0, iopt, froot.target, cvg=0.1, verbose=params.verbose)
                    if not self.IC.bork: break
            LastForce = self.ForceRebuild
            self.ForceRebuild = False
            if self.IC.bork:
                logger.info("\x1b[91mInverse iteration for Cartesians failed\x1b[0m")
                # This variable is added because IC.bork is unset later.
                self.ForceRebuild = True
            else:
<<<<<<< HEAD
                if params.verbose: logger.info("\x1b[93mBrent algorithm requires %i evaluations\x1b[0m" % froot.counter)
            ##### Force a rebuild of the coordinate system
=======
                if params.verbose: print("\x1b[93mBrent algorithm requires %i evaluations\x1b[0m" % froot.counter)
            ##### If IC failed to produce valid Cartesian step, it is "borked" and we need to rebuild it.
>>>>>>> f347e2f4
            if self.ForceRebuild:
                # Force a rebuild of the coordinate system and skip the energy / gradient and evaluation steps.
                # The 
                if LastForce:
<<<<<<< HEAD
                    logger.warning("\x1b[1;91mFailed twice in a row to rebuild the coordinate system\x1b[0m")
                    if self.IC.haveConstraints():
                        raise ValueError("Cannot continue a constrained optimization; please implement constrained optimization in Cartesian coordinates")
                    else:
                        logger.info("\x1b[93mContinuing in Cartesian coordinates\x1b[0m")
                        self.IC = CartesianCoordinates(self.newmol)
                self.CoordCounter = 0
                self.recover(params)
                logger.info("\x1b[1;93mSkipping optimization step\x1b[0m")
=======
                    print("\x1b[1;91mFailed twice in a row to rebuild the coordinate system; continuing in Cartesian coordinates\x1b[0m")
                self.checkCoordinateSystem(recover=True, cartesian=LastForce)
                print("\x1b[1;93mSkipping optimization step\x1b[0m")
>>>>>>> f347e2f4
                self.Iteration -= 1
                self.state = OPT_STATE.SKIP_EVALUATION
                return
            ##### End Rebuild
            # Finally, take an internal coordinate step of the desired length.
            dy, self.expect = self.trust_step(iopt, v0)
            self.cnorm = self.getCartesianNorm(dy)
        ### DONE OBTAINING THE STEP ###
        if isinstance(self.IC, PrimitiveInternalCoordinates):
            idx = np.argmax(np.abs(dy))
            iunit = np.zeros_like(dy)
            iunit[idx] = 1.0
            self.prim_msg = "Along %s %.3f" % (self.IC.Internals[idx], np.dot(dy/np.linalg.norm(dy), iunit))
        ### These quantities, computed previously, are no longer used.
        # Dot product of the gradient with the step direction
        # Dot = -np.dot(dy/np.linalg.norm(dy), self.G/np.linalg.norm(self.G))
        # Whether the Cartesian norm comes close to the trust radius
        # bump = cnorm > 0.8 * self.trust
        ### Before updating any of our variables, copy current variables to "previous"
        self.Yprev = self.Y.copy()
        self.Xprev = self.X.copy()
        self.Gprev = self.G.copy()
        self.Eprev = self.E
        ### Update the Internal Coordinates ###
        self.Y += dy
        self.newCartesian(dy)
        self.state = OPT_STATE.NEEDS_EVALUATION

    def evaluateStep(self):
        ### At this point, the state should be NEEDS_EVALUATION
        assert self.state == OPT_STATE.NEEDS_EVALUATION
        # Shorthand for self.params
        params = self.params
        # Write current optimization trajectory to file
        if self.xyzout is not None: self.progress.write(self.xyzout)
        # Project out the degrees of freedom that are constrained
        rms_gradient, max_gradient = self.calcGradNorm()
        rms_displacement, max_displacement = calc_drms_dmax(self.X, self.Xprev)
        # The ratio of the actual energy change to the expected change
        Quality = (self.E-self.Eprev)/self.expect
        Converged_energy = np.abs(self.E-self.Eprev) < params.Convergence_energy
        Converged_grms = rms_gradient < params.Convergence_grms
        Converged_gmax = max_gradient < params.Convergence_gmax
        Converged_drms = rms_displacement < params.Convergence_drms
        Converged_dmax = max_displacement < params.Convergence_dmax
        BadStep = Quality < 0
        # Molpro defaults for convergence
        molpro_converged_gmax = max_gradient < params.molpro_convergence_gmax
        molpro_converged_dmax = max_displacement < params.molpro_convergence_dmax
        # Print status
        msg = "Step %4i :" % self.Iteration
        msg += " Displace = %s%.3e\x1b[0m/%s%.3e\x1b[0m (rms/max)" % ("\x1b[92m" if Converged_drms else "\x1b[0m", rms_displacement, "\x1b[92m" if Converged_dmax else "\x1b[0m", max_displacement)
        msg += " Trust = %.3e (%s)" % (self.trust, self.trustprint)
        msg += " Grad%s = %s%.3e\x1b[0m/%s%.3e\x1b[0m (rms/max)" % ("_T" if self.IC.haveConstraints() else "", "\x1b[92m" if Converged_grms else "\x1b[0m", rms_gradient, "\x1b[92m" if Converged_gmax else "\x1b[0m", max_gradient)
        # print "Dy.G = %.3f" % Dot,
        logger.info(msg + " E (change) = % .10f (%s%+.3e\x1b[0m) Quality = %s%.3f\x1b[0m" % (self.E, "\x1b[91m" if BadStep else ("\x1b[92m" if Converged_energy else "\x1b[0m"), self.E-self.Eprev, "\x1b[91m" if BadStep else "\x1b[0m", Quality))
        
        if self.IC is not None and self.IC.haveConstraints():
            self.IC.printConstraints(self.X, thre=1e-3)
        if isinstance(self.IC, PrimitiveInternalCoordinates):
<<<<<<< HEAD
            logger.info(self.prim_msg)
        
        if Converged_energy and Converged_grms and Converged_drms and Converged_gmax and Converged_dmax and self.conSatisfied:
            logger.info("Converged! =D")
            # _exec("touch energy.txt") #JS these two lines used to make a energy.txt file using the final energy
            if self.dirname is not None:
                with open("energy.txt","w") as f:
                    print("% .10f" % self.E, file=f)
            if self.xyzout2 is not None:
                self.progress[-1].write(self.xyzout2) #This contains the last frame of the trajectory.
=======
            print(self.prim_msg)

        ### Check convergence criteria ###
        if Converged_energy and Converged_grms and Converged_drms and Converged_gmax and Converged_dmax and self.conSatisfied:
            print("Converged! =D")
>>>>>>> f347e2f4
            self.state = OPT_STATE.CONVERGED
            return
        
        if self.Iteration > params.maxiter:
            logger.info("Maximum iterations reached (%i); increase --maxiter for more" % params.maxiter)
            self.state = OPT_STATE.FAILED
            return
        
        if params.qccnv and Converged_grms and (Converged_drms or Converged_energy) and self.conSatisfied:
<<<<<<< HEAD
            logger.info("Converged! (Q-Chem style criteria requires grms and either drms or energy)")
            # _exec("touch energy.txt") #JS these two lines used to make a energy.txt file using the final energy
            with open("energy.txt","w") as f:
                print("% .10f" % self.E, file=f)
            if self.xyzout2 is not None:
                self.progress[-1].write(self.xyzout2) #This contains the last frame of the trajectory.
=======
            print("Converged! (Q-Chem style criteria requires grms and either drms or energy)")
>>>>>>> f347e2f4
            self.state = OPT_STATE.CONVERGED
            return
        
        if params.molcnv and molpro_converged_gmax and (molpro_converged_dmax or Converged_energy) and self.conSatisfied:
<<<<<<< HEAD
            logger.info("Converged! (Molpro style criteria requires gmax and either dmax or energy) This is approximate since convergence checks are done in cartesian coordinates.")
            with open("energy.txt","w") as f:
                print("% .10f" % self.E, file=f)
            if self.xyzout2 is not None:
                self.progress[-1].write(self.xyzout2) #This contains the last frame of the trajectory.
=======
            print("Converged! (Molpro style criteria requires gmax and either dmax or energy) This is approximate since convergence checks are done in cartesian coordinates.")
>>>>>>> f347e2f4
            self.state = OPT_STATE.CONVERGED
            return

        assert self.state == OPT_STATE.NEEDS_EVALUATION
        ### Adjust Trust Radius and/or Reject Step ###
        # If the trust radius is under thre_rj then do not reject.
        # This code rejects steps / reduces trust radius only if we're close to satisfying constraints;
        # it improved performance in some cases but worsened for others.
        rejectOk = (self.trust > self.thre_rj and self.E > self.Eprev and (Quality < -10 or not self.farConstraints))
        # This statement was added to prevent some occasionally observed infinite loops
        if self.farConstraints: rejectOk = False
        if Quality <= self.ThreLQ:
            # For bad steps, the trust radius is reduced
            if not self.farConstraints:
                self.trust = max(0.0 if params.meci else params.Convergence_drms, self.trust/2)
                self.trustprint = "\x1b[91m-\x1b[0m"
            else:
                self.trustprint = "="
        elif Quality >= self.ThreHQ: # and bump:
            if self.trust < params.tmax:
                # For good steps, the trust radius is increased
                self.trust = min(np.sqrt(2)*self.trust, params.tmax)
                self.trustprint = "\x1b[92m+\x1b[0m"
            else:
                self.trustprint = "="
        else:
            self.trustprint = "="
        if Quality < -1 and rejectOk:
            # Reject the step and take a smaller one from the previous iteration
            self.trust = max(0.0 if params.meci else params.Convergence_drms, min(self.trust, self.cnorm/2))
            self.trustprint = "\x1b[1;91mx\x1b[0m"
            self.Y = self.Yprev.copy()
            self.X = self.Xprev.copy()
            self.G = self.Gprev.copy()
            self.E = self.Eprev
            return

        # Steps that are bad, but are very small (under thre_rj) are not rejected.
        # This is because some systems (e.g. formate) have discontinuities on the
        # potential surface that can cause an infinite loop
        if Quality < -1:
<<<<<<< HEAD
            if self.trust < self.thre_rj: logger.info("\x1b[93mNot rejecting step - trust below %.3e\x1b[0m" % self.thre_rj)
            elif self.E < self.Eprev: logger.info("\x1b[93mNot rejecting step - energy decreases\x1b[0m")
            elif self.farConstraints: logger.info("\x1b[93mNot rejecting step - far from constraint satisfaction\x1b[0m")
=======
            if self.trust < self.thre_rj: print("\x1b[93mNot rejecting step - trust below %.3e\x1b[0m" % self.thre_rj)
            elif self.E < self.Eprev: print("\x1b[93mNot rejecting step - energy decreases\x1b[0m")
            elif self.farConstraints: print("\x1b[93mNot rejecting step - far from constraint satisfaction\x1b[0m")
            
>>>>>>> f347e2f4
        # Append steps to history (for rebuilding Hessian)
        self.X_hist.append(self.X)
        self.Gx_hist.append(self.gradx)
        
        ### Rebuild Coordinate System if Necessary ###
<<<<<<< HEAD
        # Check to see whether the coordinate system has changed
        check = False
        # Reinitialize certain variables (i.e. DLC and rotations)
        reinit = False
        if self.IC.largeRots():
            logger.info("Large rotations - reinitializing coordinates")
            reinit = True
        if self.IC.bork:
            logger.info("Failed inverse iteration - reinitializing coordinates")
            check = True
            reinit = True
        # Check the coordinate system every (N) steps
        if (self.CoordCounter == (params.check - 1)) or check:
            self.newmol = deepcopy(self.molecule)
            self.newmol.xyzs[0] = self.X.reshape(-1,3) * bohr2ang
            self.newmol.build_topology()
            IC1 = self.IC.__class__(self.newmol, build=False, connect=self.IC.connect, addcart=self.IC.addcart)
            if self.IC.haveConstraints(): IC1.getConstraints_from(self.IC)
            if IC1 != self.IC:
                logger.info("\x1b[1;94mInternal coordinate system may have changed\x1b[0m")
                if self.IC.repr_diff(IC1) != "":
                    logger.info(self.IC.repr_diff(IC1))
                reinit = True
                self.IC = IC1
            self.CoordCounter = 0
=======
        UpdateHessian = True
        if self.IC.bork: 
            print("Failed inverse iteration - checking coordinate system")
            self.checkCoordinateSystem(recover=True)
            UpdateHessian = False
        elif self.CoordCounter == (params.check - 1):
            print("Checking coordinate system as requested every %i cycles" % params.check)
            if self.checkCoordinateSystem(): UpdateHessian = False
>>>>>>> f347e2f4
        else:
            self.CoordCounter += 1
        if self.IC.largeRots():
            print("Large rotations - refreshing Rotator reference points and DLC vectors")
            self.refreshCoordinates()
            UpdateHessian = False
        self.G = self.IC.calcGrad(self.X, self.gradx).flatten()

        ### Update the Hessian ###
        if UpdateHessian:
            # BFGS Hessian update
            Dy   = col(self.Y - self.Yprev)
            Dg   = col(self.G - self.Gprev)
            # Catch some abnormal cases of extremely small changes.
            if np.linalg.norm(Dg) < 1e-6: return
            if np.linalg.norm(Dy) < 1e-6: return
            # Mat1 = (Dg*Dg.T)/(Dg.T*Dy)[0,0]
            # Mat2 = ((self.H*Dy)*(self.H*Dy).T)/(Dy.T*self.H*Dy)[0,0]
            Mat1 = np.dot(Dg,Dg.T)/np.dot(Dg.T,Dy)[0,0]
            Mat2 = np.dot(np.dot(self.H,Dy), np.dot(self.H,Dy).T)/multi_dot([Dy.T,self.H,Dy])[0,0]
            Eig = np.linalg.eigh(self.H)[0]
            Eig.sort()
            ndy = np.array(Dy).flatten()/np.linalg.norm(np.array(Dy))
            ndg = np.array(Dg).flatten()/np.linalg.norm(np.array(Dg))
            nhdy = np.dot(self.H,Dy).flatten()/np.linalg.norm(np.dot(self.H,Dy))
            if params.verbose:
                msg = "Denoms: %.3e %.3e" % (np.dot(Dg.T,Dy)[0,0], multi_dot(Dy.T,self.H,Dy)[0,0])
                msg +=" Dots: %.3e %.3e" % (np.dot(ndg, ndy), np.dot(ndy, nhdy))
            #H1 = H.copy()
            self.H += Mat1-Mat2
            Eig1 = np.linalg.eigh(self.H)[0]
            Eig1.sort()
            if params.verbose:
                msg += " Eig-ratios: %.5e ... %.5e" % (np.min(Eig1)/np.min(Eig), np.max(Eig1)/np.max(Eig))
                logger.info(msg)
            if np.min(Eig1) <= params.epsilon and params.reset:
                logger.info("Eigenvalues below %.4e (%.4e) - returning guess" % (params.epsilon, np.min(Eig1)))
                self.H = self.IC.guess_hessian(self.coords)
        # Then it's on to the next loop iteration!
        return

    def optimizeGeometry(self):
        """
        High-level optimization loop.
        This allows calcEnergyForce() to be separated from the rest of the codes
        """
        self.calcEnergyForce()
        self.prepareFirstStep()
        while self.state not in [OPT_STATE.CONVERGED, OPT_STATE.FAILED]:
            self.step()
            if self.state == OPT_STATE.NEEDS_EVALUATION: 
                self.calcEnergyForce()
                self.evaluateStep()
        return self.progress
    
def Optimize(coords, molecule, IC, engine, dirname, params, xyzout=None):
    """
    Optimize the geometry of a molecule. This function used contain the whole
    optimization loop, which has since been moved to the Optimizer() class; 
    now a wrapper and kept for compatibility.

    Parameters
    ----------
    coords : np.ndarray
        Nx3 array of Cartesian coordinates in atomic units
    molecule : Molecule
        Molecule object
    IC : InternalCoordinates
        Object describing the internal coordinate system
    engine : Engine
        Object containing methods for calculating energy and gradient
    dirname : str
        Directory name for files to be written
    params : OptParams object
        Contains optimization parameters (really just a struct)
    xyzout : str, optional
        Output file name for writing the progress of the optimization.

    Returns
    -------
    progress: Molecule
        A molecule object for opt trajectory and energies
    """
    optimizer = Optimizer(coords, molecule, IC, engine, dirname, params, xyzout)
    return optimizer.optimizeGeometry()
    
def CheckInternalGrad(coords, molecule, IC, engine, dirname, verbose=False):
    """ Check the internal coordinate gradient using finite difference. """
    # Initial energy and gradient
    E, gradx = engine.calc(coords, dirname)
    # Initial internal coordinates
    q0 = IC.calculate(coords)
    Gq = IC.calcGrad(coords, gradx)
    for i in range(len(q0)):
        dq = np.zeros_like(q0)
        dq[i] += 1e-4
        x1 = IC.newCartesian(coords, dq, verbose)
        EPlus, _ = engine.calc(x1, dirname)
        dq[i] -= 2e-4
        x1 = IC.newCartesian(coords, dq, verbose)
        EMinus, _ = engine.calc(x1, dirname)
        fdiff = (EPlus-EMinus)/2e-4
        logger.info("%s : % .6e % .6e % .6e" % (IC.Internals[i], Gq[i], fdiff, Gq[i]-fdiff))

def CalcInternalHess(coords, molecule, IC, engine, dirname, verbose=False):
    """
    Calculate the internal coordinate Hessian using finite difference.
    Don't remember when was the last time I used it.
    """
    # Initial energy and gradient
    E, gradx = engine.calc(coords, dirname)
    # Initial internal coordinates
    q0 = IC.calculate(coords)
    for i in range(len(q0)):
        dq = np.zeros_like(q0)
        dq[i] += 1e-4
        x1 = IC.newCartesian(coords, dq, verbose)
        EPlus, _ = engine.calc(x1, dirname)
        dq[i] -= 2e-4
        x1 = IC.newCartesian(coords, dq, verbose)
        EMinus, _ = engine.calc(x1, dirname)
        fdiff = (EPlus+EMinus-2*E)/1e-6
        logger.info("%s : % .6e" % (IC.Internals[i], fdiff))

def print_msg():
    print("""
    #==========================================================================#
    #| If this code has benefited your research, please support us by citing: |#
    #|                                                                        |#
    #| Wang, L.-P.; Song, C.C. (2016) "Geometry optimization made simple with |#
    #| translation and rotation coordinates", J. Chem, Phys. 144, 214108.     |#
    #| http://dx.doi.org/10.1063/1.4952956                                    |#
    #==========================================================================#
    """, file=sys.stderr)

def WriteDisplacements(coords, M, IC, dirname, verbose):
    """
    Write coordinate files containing animations
    of displacements along the internal coordinates.

    Parameters
    ----------
    coords : np.ndarray
        Flat array of Cartesian coordinates in a.u.
    M : Molecule
        Molecule object allowing writing of files
    IC : InternalCoordinates
        The internal coordinate system
    dirname : str
        Directory name for files to be written
    verbose : bool
        Print diagnostic messages
    """
    for i in range(len(IC.Internals)):
        x = []
        for j in np.linspace(-0.3, 0.3, 7):
            if j != 0:
                dq = np.zeros(len(IC.Internals))
                dq[i] = j
                x1 = IC.newCartesian(coords, dq, verbose=verbose)
            else:
                x1 = coords.copy()
            displacement = np.sqrt(np.sum((((x1-coords) * bohr2ang).reshape(-1,3))**2, axis=1))
            rms_displacement = np.sqrt(np.mean(displacement**2))
            max_displacement = np.max(displacement)
            if j != 0:
                dx = (x1-coords)*np.abs(j)*2/max_displacement
            else:
                dx = 0.0
            x.append((coords+dx).reshape(-1,3) * bohr2ang)
            logger.info(i, j, "Displacement (rms/max) = %.5f / %.5f" % (rms_displacement, max_displacement), "(Bork)" if IC.bork else "(Good)")
        M.xyzs = x
        M.write("%s/ic_%03i.xyz" % (dirname, i))

def get_molecule_engine(**kwargs):
    """
    Parameters
    ----------
    args : namespace
        Command line arguments from argparse

    Returns
    -------
    Molecule
        Molecule object containing necessary optimization info
    Engine
        Engine object containing methods for calculating energy and gradient
    """
    ## Read radii from the command line.
    # Ions should have radii of zero.
    arg_radii = kwargs.get('radii', ["Na","0.0","Cl","0.0","K","0.0"])
    # logger.info(arg_radii)
    if (len(arg_radii) % 2) != 0:
        raise RuntimeError("Must have an even number of arguments for radii")
    nrad = int(len(arg_radii) / 2)
    radii = {}
    for i in range(nrad):
        radii[arg_radii[2*i].capitalize()] = float(arg_radii[2*i+1])

    ### Set up based on which quantum chemistry code we're using.
    qchem = kwargs.get('qchem', False)
    psi4 = kwargs.get('psi4', False)
    gmx = kwargs.get('gmx', False)
    molpro = kwargs.get('molpro', False)
    openmm = kwargs.get('openmm', False)
    qcengine = kwargs.get('qcengine', False)
    customengine = kwargs.get('customengine', None)
    molproexe = kwargs.get('molproexe', None)
    pdb = kwargs.get('pdb', None)
    frag = kwargs.get('frag', False)
    inputf = kwargs.get('input')
    meci = kwargs.get('meci', False)
    meci_sigma = kwargs.get('meci_sigma')
    meci_alpha = kwargs.get('meci_alpha')
    nt = kwargs.get('nt', None)

    if sum([qchem, psi4, gmx, molpro, qcengine, openmm]) > 1:
        raise RuntimeError("Do not specify more than one of --qchem, --psi4, --gmx, --molpro, --qcengine, --openmm")
    if sum([qchem, psi4, gmx, molpro, qcengine, openmm, meci]) > 1:
        raise RuntimeError("Do not specify --qchem, --psi4, --gmx, --molpro, --qcengine, --openmm with --meci")
    if qchem:
        # The file from which we make the Molecule object
        if pdb is not None:
            # If we pass the PDB, then read both the PDB and the Q-Chem input file,
            # then copy the Q-Chem rem variables over to the PDB
            M = Molecule(pdb, radii=radii, fragment=frag)
            M1 = Molecule(inputf, radii=radii)
            for i in ['qctemplate', 'qcrems', 'elem', 'qm_ghost', 'charge', 'mult']:
                if i in M1: M[i] = M1[i]
        else:
            M = Molecule(inputf, radii=radii)
        engine = QChem(M)
        if nt is not None:
            engine.set_nt(nt)
    elif gmx:
        M = Molecule(inputf, radii=radii, fragment=frag)
        if pdb is not None:
            M = Molecule(pdb, radii=radii, fragment=frag)
        if 'boxes' in M.Data:
            del M.Data['boxes']
        engine = Gromacs(M)
        if nt is not None:
            raise RuntimeError("--nt not configured to work with --gmx yet")
    elif openmm:
        if pdb is None:
            raise RuntimeError("Must pass a PDB with option --pdb to use OpenMM.")
        M = Molecule(pdb, radii=radii, fragment=frag)
        if 'boxes' in M.Data:
            del M.Data['boxes']
        engine = OpenMM(M, pdb, inputf)
        if nt is not None:
            raise RuntimeError("--nt not configured to work with --openmm yet")
    elif psi4:
        engine = Psi4()
        engine.load_psi4_input(inputf)
        if pdb is not None:
            M = Molecule(pdb, radii=radii, fragment=frag)
            M1 = engine.M
            for i in ['elem']:
                if i in M1: M[i] = M1[i]
        else:
            M = engine.M
            M.top_settings['radii'] = radii
        if nt is not None:
            engine.set_nt(nt)
    elif molpro:
        engine = Molpro()
        engine.load_molpro_input(inputf)
        M = engine.M
        if nt is not None:
            engine.set_nt(nt)
        if molproexe is not None:
            engine.set_molproexe(molproexe)
    elif qcengine:
        schema = kwargs.get('qcschema', False)
        if schema is False:
            raise RuntimeError("QCEngineAPI option requires a QCSchema")

        program = kwargs.get('qce_program', False)
        if program is False:
            raise RuntimeError("QCEngineAPI option requires a qce_program option")

        engine = QCEngineAPI(schema, program)
        M = engine.M
    elif customengine:
        engine = customengine
        M = engine.M
    else:
        set_tcenv()
        tcin = load_tcin(inputf)
        if pdb is not None:
            M = Molecule(pdb, radii=radii, fragment=frag)
        else:
            if not os.path.exists(tcin['coordinates']):
                raise RuntimeError("TeraChem coordinate file does not exist")
            M = Molecule(tcin['coordinates'], radii=radii, fragment=frag)
        M.charge = tcin['charge']
        M.mult = tcin.get('spinmult',1)
        if meci:
            engine = TeraChem_CI(M, tcin, meci_sigma, meci_alpha)
        else:
            engine = TeraChem(M, tcin)
            if 'guess' in tcin:
                for f in tcin['guess'].split():
                    if not os.path.exists(f):
                        raise RuntimeError("TeraChem input file specifies guess %s but it does not exist\nPlease include this file in the same folder as your input" % f)
        if nt is not None:
            raise RuntimeError("--nt not configured to work with terachem yet")

    arg_coords = kwargs.get('coords', None)
    if arg_coords is not None:
        M1 = Molecule(arg_coords)
        M1 = M1[-1]
        M.xyzs = M1.xyzs

    return M, engine


def run_optimizer(**kwargs):
    """
    Run geometry optimization, constrained optimization, or 
    constrained scan job given arguments from command line.
    """
    t0 = time.time()
    params = OptParams(**kwargs)

    # Get the Molecule and engine objects needed for optimization
    M, engine = get_molecule_engine(**kwargs)

    # Get calculation prefix and temporary directory name
    arg_prefix = kwargs.get('prefix', None) #prefix for output file and temporary directory
    inputf = kwargs.get('input') # TeraChem or Q-Chem input file
    prefix = arg_prefix if arg_prefix is not None else os.path.splitext(inputf)[0]
    dirname = prefix+".tmp"
    if not os.path.exists(dirname):
        os.makedirs(dirname)
    else:
        logger.info("%s exists ; make sure nothing else is writing to the folder" % dirname)
        # Remove existing scratch files in ./run.tmp/scr to avoid confusion
        for f in ['c0', 'ca0', 'cb0']:
            if os.path.exists(os.path.join(dirname, 'scr', f)):
                os.remove(os.path.join(dirname, 'scr', f))

    # QC-specific scratch folder
    qcdir = kwargs.get('qcdir', None) #Provide an initial qchem scratch folder (e.g. supplied initial guess
    qchem = kwargs.get('qchem', False)
    if qcdir is not None:
        if not qchem:
            raise RuntimeError("--qcdir only valid if --qchem is specified")
        if not os.path.exists(qcdir):
            raise RuntimeError("--qcdir points to a folder that doesn't exist")
        shutil.copytree(qcdir, os.path.join(dirname, "run.d"))
        engine.M.edit_qcrems({'scf_guess':'read'})
        engine.qcdir = True

    # Get initial coordinates in bohr
    coords = M.xyzs[0].flatten() * ang2bohr

    # Read in the constraints
    constraints = kwargs.get('constraints', None) #Constraint input file (optional)

    if constraints is not None:
        Cons, CVals = ParseConstraints(M, open(constraints).read())
    else:
        Cons = None
        CVals = None

    #=========================================#
    #| Set up the internal coordinate system |#
    #=========================================#
    # First item in tuple: The class to be initialized
    # Second item in tuple: Whether to connect nonbonded fragments
    # Third item in tuple: Whether to throw in all Cartesians (no effect if second item is True)
    CoordSysDict = {'cart':(CartesianCoordinates, False, False),
                    'prim':(PrimitiveInternalCoordinates, True, False),
                    'dlc':(DelocalizedInternalCoordinates, True, False),
                    'hdlc':(DelocalizedInternalCoordinates, False, True),
                    'tric':(DelocalizedInternalCoordinates, False, False)}
    coordsys = kwargs.get('coordsys', 'tric')
    CoordClass, connect, addcart = CoordSysDict[coordsys.lower()]

    IC = CoordClass(M, build=True, connect=connect, addcart=addcart, constraints=Cons, cvals=CVals[0] if CVals is not None else None)

    # Auxiliary functions (will not do optimization)
    displace = kwargs.get('displace', False) # Write out the displacements of the coordinates.
    verbose = kwargs.get('verbose', False)
    if displace:
        WriteDisplacements(coords, M, IC, dirname, verbose)
        return

    fdcheck = kwargs.get('fdcheck', False) # Check internal coordinate gradients using finite difference..
    if fdcheck:
        IC.Prims.checkFiniteDifference(coords)
        CheckInternalGrad(coords, M, IC.Prims, engine, dirname, verbose)
        return

    # Print out information about the coordinate system
    if isinstance(IC, CartesianCoordinates):
        logger.info("%i Cartesian coordinates being used" % (3*M.na))
    else:
        logger.info("%i internal coordinates being used (instead of %i Cartesians)" % (len(IC.Internals), 3*M.na))
    logger.info(IC)

    if Cons is None:
        # Run a standard geometry optimization
        if prefix == os.path.splitext(inputf)[0]:
            xyzout = prefix+"_optim.xyz"
        else:
            xyzout = prefix+".xyz"
        progress = Optimize(coords, M, IC, engine, dirname, params, xyzout)
    else:
        # Run a constrained geometry optimization
        if isinstance(IC, (CartesianCoordinates, PrimitiveInternalCoordinates)):
            raise RuntimeError("Constraints only work with delocalized internal coordinates")
        Mfinal = None
        for ic, CVal in enumerate(CVals):
            if len(CVals) > 1:
                logger.info("---=== Scan %i/%i : Constrained Optimization ===---" % (ic+1, len(CVals)))
            IC = CoordClass(M, build=True, connect=connect, addcart=addcart, constraints=Cons, cvals=CVal)
            IC.printConstraints(coords, thre=-1)
            if len(CVals) > 1:
                xyzout = prefix+"_scan-%03i.xyz" % ic
            elif prefix == os.path.splitext(kwargs['input'])[0]:
                xyzout = prefix+"_optim.xyz"
            else:
                xyzout = prefix+".xyz"
            progress = Optimize(coords, M, IC, engine, dirname, params, xyzout)
            # update the structure for next optimization in SCAN (by CNH)
            M.xyzs[0] = progress.xyzs[-1]
            coords = progress.xyzs[-1].flatten() * ang2bohr
            if Mfinal:
                Mfinal += progress[-1]
            else:
                Mfinal = progress[-1]
            cNames, cVals = IC.getConstraintTargetVals()
            comment = ', '.join(["%s = %.2f" % (cName, cVal) for cName, cVal in zip(cNames, cVals)])
            Mfinal.comms[-1] = "Scan Cycle %i/%i ; %s ; %s" % (ic+1, len(CVals), comment, progress.comms[-1])
<<<<<<< HEAD
            #print
        Mfinal.write('scan-final.xyz')
=======
            print
        if len(CVals) > 1:
            Mfinal.write('scan-final.xyz')
>>>>>>> f347e2f4
    print_msg()
    print("Time elapsed since start of run_optimizer: %.3f seconds" % (time.time()-t0))
    return progress

def main():
    """Read user's input"""

    import logging.config as logConfig
    
    parser = argparse.ArgumentParser()
    parser.add_argument('--coordsys', type=str, default='tric', help='Coordinate system: "cart" for Cartesian, "prim" for Primitive (a.k.a redundant), '
                        '"dlc" for Delocalized Internal Coordinates, "hdlc" for Hybrid Delocalized Internal Coordinates, "tric" for Translation-Rotation'
                        'Internal Coordinates (default).')
    parser.add_argument('--qchem', action='store_true', help='Run optimization in Q-Chem (pass Q-Chem input).')
    parser.add_argument('--psi4', action='store_true', help='Compute gradients in Psi4.')
    parser.add_argument('--openmm', action='store_true', help='Compute gradients in OpenMM. Provide state.xml as input, and --pdb is required.')
    parser.add_argument('--gmx', action='store_true', help='Compute gradients in Gromacs (requires conf.gro, topol.top, shot.mdp).')
    parser.add_argument('--meci', action='store_true', help='Compute minimum-energy conical intersection or crossing point between two SCF solutions (TeraChem only).')
    parser.add_argument('--meci_sigma', type=float, default=3.5, help='Sigma parameter for MECI optimization.')
    parser.add_argument('--meci_alpha', type=float, default=0.025, help='Alpha parameter for MECI optimization.')
    parser.add_argument('--molpro', action='store_true', help='Compute gradients in Molpro.')
    parser.add_argument('--molproexe', type=str, default=None, help='Specify absolute path of Molpro executable.')
    parser.add_argument('--molcnv', action='store_true', help='Use Molpro style convergence criteria instead of the default.')
    parser.add_argument('--prefix', type=str, default=None, help='Specify a prefix for output file and temporary directory.')
    parser.add_argument('--displace', action='store_true', help='Write out the displacements of the coordinates.')
    parser.add_argument('--fdcheck', action='store_true', help='Check internal coordinate gradients using finite difference..')
    parser.add_argument('--enforce', type=float, default=0.0, help='Enforce exact constraints when within provided tolerance (in a.u. and radian)')
    parser.add_argument('--epsilon', type=float, default=1e-5, help='Small eigenvalue threshold.')
    parser.add_argument('--check', type=int, default=0, help='Check coordinates every N steps to see whether it has changed.')
    parser.add_argument('--verbose', action='store_true', help='Write out the displacements.')
    parser.add_argument('--logINI',  type=str, dest='logFile', help='ini file for logging')
    parser.add_argument('--reset', action='store_true', help='Reset Hessian when eigenvalues are under epsilon.')
    parser.add_argument('--rfo', action='store_true', help='Use rational function optimization (default is trust-radius Newton Raphson).')
    parser.add_argument('--trust', type=float, default=0.1, help='Starting trust radius.')
    parser.add_argument('--tmax', type=float, default=0.3, help='Maximum trust radius.')
    parser.add_argument('--maxiter', type=int, default=300, help='Maximum number of optimization steps.')
    parser.add_argument('--radii', type=str, nargs="+", default=["Na","0.0"], help='List of atomic radii for coordinate system.')
    parser.add_argument('--pdb', type=str, help='Provide a PDB file name with coordinates and resids to split the molecule.')
    parser.add_argument('--coords', type=str, help='Provide coordinates to override the TeraChem input file / PDB file. The LAST frame will be used.')
    parser.add_argument('--frag', action='store_true', help='Fragment the internal coordinate system by deleting bonds between residues.')
    parser.add_argument('--qcdir', type=str, help='Provide an initial qchem scratch folder (e.g. supplied initial guess).')
    parser.add_argument('--qccnv', action='store_true', help='Use Q-Chem style convergence criteria instead of the default.')
    parser.add_argument('--nt', type=int, help='Specify number of threads for running in parallel (for TeraChem this should be number of GPUs)')
    parser.add_argument('input', type=str, help='TeraChem or Q-Chem input file')
    parser.add_argument('constraints', type=str, nargs='?', help='Constraint input file (optional)')
<<<<<<< HEAD
=======
    print('-=# \x1b[1;94m geomeTRIC started. Version: %s \x1b[0m #=-' % geometric.__version__)
    print('geometric-optimize called with the following command line:')
    print(' '.join(sys.argv))
>>>>>>> f347e2f4
    args = parser.parse_args(sys.argv[1:])
    # Run the optimizer.
    
    logIni = 'log.ini'
    if args.logFile is None:
        import geometric.optimize
        logIni = pkg_resources.resource_filename(geometric.optimize.__name__, logIni) 
    else:
        logIni = args.logFile
    logConfig.fileConfig(logIni,disable_existing_loggers=False)
    
    logger.info('geometric-optimize called with the following command line:')
    logger.info(' '.join(sys.argv))
    run_optimizer(**vars(args))

if __name__ == "__main__":
    main()<|MERGE_RESOLUTION|>--- conflicted
+++ resolved
@@ -10,16 +10,12 @@
 import numpy as np
 from numpy.linalg import multi_dot
 
-<<<<<<< HEAD
 import logging
 import pkg_resources
-log = logging.getLogger(__name__)
-
-from .engine import set_tcenv, load_tcin, TeraChem, TeraChem_CI, Psi4, QChem, Gromacs, Molpro, QCEngineAPI
-=======
+logger = logging.getLogger(__name__)
+
 import geometric
 from .engine import set_tcenv, load_tcin, TeraChem, TeraChem_CI, Psi4, QChem, Gromacs, Molpro, OpenMM, QCEngineAPI
->>>>>>> f347e2f4
 from .internal import *
 from .molecule import Molecule, Elements
 from .nifty import row, col, flat, invert_svd, uncommadash, isint, bohr2ang, ang2bohr
@@ -794,61 +790,6 @@
             if self.params.verbose: logger.info("dy(i): %.4f dy(c) -> target: %.4f -> %.4f%s" % (trial, cnorm, self.target, " (done)" if self.from_above else ""))
             return cnorm-self.target
 
-<<<<<<< HEAD
-def recover(molecule, IC, X, gradx, X_hist, Gx_hist, params):
-    """
-    Recover from a failed optimization.
-
-    Parameters
-    ----------
-    molecule : Molecule
-        Molecule object for rebuilding internal coordinates
-    IC : InternalCoordinates
-        Object describing the current internal coordinate system
-    X : np.ndarray
-        Nx3 array of Cartesian coordinates in atomic units
-    gradx : np.ndarray
-        Nx3 array of Cartesian gradients in atomic units
-    X_hist : list
-        List of previous Cartesian coordinates
-    Gx_hist : list
-        List of previous Cartesian gradients
-    params : OptParams
-        Pass optimization parameters to Hessian rebuild
-
-    Returns
-    -------
-    Y : np.ndarray
-        New internal coordinates
-    G : np.ndarray
-        New internal gradients
-    H : np.ndarray
-        New internal Hessian
-    """
-    newmol = deepcopy(molecule)
-    newmol.xyzs[0] = X.reshape(-1,3) * bohr2ang
-    newmol.build_topology()
-    IC1 = IC.__class__(newmol, connect=IC.connect, addcart=IC.addcart, build=False)
-    if IC.haveConstraints(): IC1.getConstraints_from(IC)
-    if IC1 != IC:
-        logger.info("\x1b[1;94mInternal coordinate system may have changed\x1b[0m")
-        if IC.repr_diff(IC1) != "":
-            logger.info(IC.repr_diff(IC1))
-    IC = IC1
-    IC.resetRotations(X)
-    if isinstance(IC, DelocalizedInternalCoordinates):
-        IC.build_dlc(X)
-    H0 = IC.guess_hessian(X)
-    if params.reset:
-        H = H0.copy()
-    else:
-        H = RebuildHessian(IC, H0, X_hist, Gx_hist, params)
-    Y = IC.calculate(X)
-    G = IC.calcGrad(X, gradx)
-    return Y, G, H, IC
-
-=======
->>>>>>> f347e2f4
 class OptParams(object):
     """
     Container for optimization parameters.
@@ -1053,14 +994,9 @@
         self.G = self.IC.calcGrad(self.X, self.gradx).flatten()
         # Print initial iteration
         rms_gradient, max_gradient = self.calcGradNorm()
-<<<<<<< HEAD
         msg = "Step %4i :" % self.Iteration
         logger.info(msg + " Gradient = %.3e/%.3e (rms/max) Energy = % .10f" % (rms_gradient, max_gradient, self.E))
-=======
-        print("Step %4i :" % self.Iteration, end=' '),
-        print("Gradient = %.3e/%.3e (rms/max) Energy = % .10f" % (rms_gradient, max_gradient, self.E))
         # Initial history
->>>>>>> f347e2f4
         self.X_hist = [self.X]
         self.Gx_hist = [self.gradx]
 
@@ -1114,24 +1050,15 @@
             ### Find the internal coordinate norm that matches the desired Cartesian coordinate norm
             iopt = brent_wiki(froot.evaluate, 0.0, inorm, self.trust, cvg=0.1, obj=froot, verbose=params.verbose)
             if froot.brentFailed and froot.stored_arg is not None:
-<<<<<<< HEAD
+                # If Brent fails but we obtained an IC step that is smaller than the Cartesian trust radius, use it
                 if params.verbose: logger.info("\x1b[93mUsing stored solution at %.3e\x1b[0m" % froot.stored_val)
-=======
-                # If Brent fails but we obtained an IC step that is smaller than the Cartesian trust radius, use it
-                if params.verbose: print ("\x1b[93mUsing stored solution at %.3e\x1b[0m" % froot.stored_val)
->>>>>>> f347e2f4
                 iopt = froot.stored_arg
             elif self.IC.bork:
                 # Decrease the target Cartesian step size and try again
                 for i in range(3):
                     froot.target /= 2
-<<<<<<< HEAD
                     if params.verbose: logger.info("\x1b[93mReducing target to %.3e\x1b[0m" % froot.target)
-                    froot.above_flag = True
-=======
-                    if params.verbose: print ("\x1b[93mReducing target to %.3e\x1b[0m" % froot.target)
                     froot.above_flag = True # Stop at any valid step between current target step size and trust radius
->>>>>>> f347e2f4
                     iopt = brent_wiki(froot.evaluate, 0.0, iopt, froot.target, cvg=0.1, verbose=params.verbose)
                     if not self.IC.bork: break
             LastForce = self.ForceRebuild
@@ -1141,32 +1068,15 @@
                 # This variable is added because IC.bork is unset later.
                 self.ForceRebuild = True
             else:
-<<<<<<< HEAD
                 if params.verbose: logger.info("\x1b[93mBrent algorithm requires %i evaluations\x1b[0m" % froot.counter)
-            ##### Force a rebuild of the coordinate system
-=======
-                if params.verbose: print("\x1b[93mBrent algorithm requires %i evaluations\x1b[0m" % froot.counter)
             ##### If IC failed to produce valid Cartesian step, it is "borked" and we need to rebuild it.
->>>>>>> f347e2f4
             if self.ForceRebuild:
                 # Force a rebuild of the coordinate system and skip the energy / gradient and evaluation steps.
                 # The 
                 if LastForce:
-<<<<<<< HEAD
-                    logger.warning("\x1b[1;91mFailed twice in a row to rebuild the coordinate system\x1b[0m")
-                    if self.IC.haveConstraints():
-                        raise ValueError("Cannot continue a constrained optimization; please implement constrained optimization in Cartesian coordinates")
-                    else:
-                        logger.info("\x1b[93mContinuing in Cartesian coordinates\x1b[0m")
-                        self.IC = CartesianCoordinates(self.newmol)
-                self.CoordCounter = 0
-                self.recover(params)
+                    logger.warning("\x1b[1;91mFailed twice in a row to rebuild the coordinate system; continuing in Cartesian coordinates\x1b[0m")
+                self.checkCoordinateSystem(recover=True, cartesian=LastForce)
                 logger.info("\x1b[1;93mSkipping optimization step\x1b[0m")
-=======
-                    print("\x1b[1;91mFailed twice in a row to rebuild the coordinate system; continuing in Cartesian coordinates\x1b[0m")
-                self.checkCoordinateSystem(recover=True, cartesian=LastForce)
-                print("\x1b[1;93mSkipping optimization step\x1b[0m")
->>>>>>> f347e2f4
                 self.Iteration -= 1
                 self.state = OPT_STATE.SKIP_EVALUATION
                 return
@@ -1227,24 +1137,11 @@
         if self.IC is not None and self.IC.haveConstraints():
             self.IC.printConstraints(self.X, thre=1e-3)
         if isinstance(self.IC, PrimitiveInternalCoordinates):
-<<<<<<< HEAD
             logger.info(self.prim_msg)
-        
-        if Converged_energy and Converged_grms and Converged_drms and Converged_gmax and Converged_dmax and self.conSatisfied:
-            logger.info("Converged! =D")
-            # _exec("touch energy.txt") #JS these two lines used to make a energy.txt file using the final energy
-            if self.dirname is not None:
-                with open("energy.txt","w") as f:
-                    print("% .10f" % self.E, file=f)
-            if self.xyzout2 is not None:
-                self.progress[-1].write(self.xyzout2) #This contains the last frame of the trajectory.
-=======
-            print(self.prim_msg)
 
         ### Check convergence criteria ###
         if Converged_energy and Converged_grms and Converged_drms and Converged_gmax and Converged_dmax and self.conSatisfied:
             print("Converged! =D")
->>>>>>> f347e2f4
             self.state = OPT_STATE.CONVERGED
             return
         
@@ -1254,29 +1151,12 @@
             return
         
         if params.qccnv and Converged_grms and (Converged_drms or Converged_energy) and self.conSatisfied:
-<<<<<<< HEAD
             logger.info("Converged! (Q-Chem style criteria requires grms and either drms or energy)")
-            # _exec("touch energy.txt") #JS these two lines used to make a energy.txt file using the final energy
-            with open("energy.txt","w") as f:
-                print("% .10f" % self.E, file=f)
-            if self.xyzout2 is not None:
-                self.progress[-1].write(self.xyzout2) #This contains the last frame of the trajectory.
-=======
-            print("Converged! (Q-Chem style criteria requires grms and either drms or energy)")
->>>>>>> f347e2f4
             self.state = OPT_STATE.CONVERGED
             return
         
         if params.molcnv and molpro_converged_gmax and (molpro_converged_dmax or Converged_energy) and self.conSatisfied:
-<<<<<<< HEAD
             logger.info("Converged! (Molpro style criteria requires gmax and either dmax or energy) This is approximate since convergence checks are done in cartesian coordinates.")
-            with open("energy.txt","w") as f:
-                print("% .10f" % self.E, file=f)
-            if self.xyzout2 is not None:
-                self.progress[-1].write(self.xyzout2) #This contains the last frame of the trajectory.
-=======
-            print("Converged! (Molpro style criteria requires gmax and either dmax or energy) This is approximate since convergence checks are done in cartesian coordinates.")
->>>>>>> f347e2f4
             self.state = OPT_STATE.CONVERGED
             return
 
@@ -1318,61 +1198,27 @@
         # This is because some systems (e.g. formate) have discontinuities on the
         # potential surface that can cause an infinite loop
         if Quality < -1:
-<<<<<<< HEAD
             if self.trust < self.thre_rj: logger.info("\x1b[93mNot rejecting step - trust below %.3e\x1b[0m" % self.thre_rj)
             elif self.E < self.Eprev: logger.info("\x1b[93mNot rejecting step - energy decreases\x1b[0m")
             elif self.farConstraints: logger.info("\x1b[93mNot rejecting step - far from constraint satisfaction\x1b[0m")
-=======
-            if self.trust < self.thre_rj: print("\x1b[93mNot rejecting step - trust below %.3e\x1b[0m" % self.thre_rj)
-            elif self.E < self.Eprev: print("\x1b[93mNot rejecting step - energy decreases\x1b[0m")
-            elif self.farConstraints: print("\x1b[93mNot rejecting step - far from constraint satisfaction\x1b[0m")
             
->>>>>>> f347e2f4
         # Append steps to history (for rebuilding Hessian)
         self.X_hist.append(self.X)
         self.Gx_hist.append(self.gradx)
         
         ### Rebuild Coordinate System if Necessary ###
-<<<<<<< HEAD
-        # Check to see whether the coordinate system has changed
-        check = False
-        # Reinitialize certain variables (i.e. DLC and rotations)
-        reinit = False
-        if self.IC.largeRots():
-            logger.info("Large rotations - reinitializing coordinates")
-            reinit = True
-        if self.IC.bork:
-            logger.info("Failed inverse iteration - reinitializing coordinates")
-            check = True
-            reinit = True
-        # Check the coordinate system every (N) steps
-        if (self.CoordCounter == (params.check - 1)) or check:
-            self.newmol = deepcopy(self.molecule)
-            self.newmol.xyzs[0] = self.X.reshape(-1,3) * bohr2ang
-            self.newmol.build_topology()
-            IC1 = self.IC.__class__(self.newmol, build=False, connect=self.IC.connect, addcart=self.IC.addcart)
-            if self.IC.haveConstraints(): IC1.getConstraints_from(self.IC)
-            if IC1 != self.IC:
-                logger.info("\x1b[1;94mInternal coordinate system may have changed\x1b[0m")
-                if self.IC.repr_diff(IC1) != "":
-                    logger.info(self.IC.repr_diff(IC1))
-                reinit = True
-                self.IC = IC1
-            self.CoordCounter = 0
-=======
         UpdateHessian = True
         if self.IC.bork: 
-            print("Failed inverse iteration - checking coordinate system")
+            logger.info("Failed inverse iteration - checking coordinate system")
             self.checkCoordinateSystem(recover=True)
             UpdateHessian = False
         elif self.CoordCounter == (params.check - 1):
-            print("Checking coordinate system as requested every %i cycles" % params.check)
+            logger.info("Checking coordinate system as requested every %i cycles" % params.check)
             if self.checkCoordinateSystem(): UpdateHessian = False
->>>>>>> f347e2f4
         else:
             self.CoordCounter += 1
         if self.IC.largeRots():
-            print("Large rotations - refreshing Rotator reference points and DLC vectors")
+            logger.info("Large rotations - refreshing Rotator reference points and DLC vectors")
             self.refreshCoordinates()
             UpdateHessian = False
         self.G = self.IC.calcGrad(self.X, self.gradx).flatten()
@@ -1806,14 +1652,9 @@
             cNames, cVals = IC.getConstraintTargetVals()
             comment = ', '.join(["%s = %.2f" % (cName, cVal) for cName, cVal in zip(cNames, cVals)])
             Mfinal.comms[-1] = "Scan Cycle %i/%i ; %s ; %s" % (ic+1, len(CVals), comment, progress.comms[-1])
-<<<<<<< HEAD
             #print
-        Mfinal.write('scan-final.xyz')
-=======
-            print
         if len(CVals) > 1:
             Mfinal.write('scan-final.xyz')
->>>>>>> f347e2f4
     print_msg()
     print("Time elapsed since start of run_optimizer: %.3f seconds" % (time.time()-t0))
     return progress
@@ -1859,12 +1700,6 @@
     parser.add_argument('--nt', type=int, help='Specify number of threads for running in parallel (for TeraChem this should be number of GPUs)')
     parser.add_argument('input', type=str, help='TeraChem or Q-Chem input file')
     parser.add_argument('constraints', type=str, nargs='?', help='Constraint input file (optional)')
-<<<<<<< HEAD
-=======
-    print('-=# \x1b[1;94m geomeTRIC started. Version: %s \x1b[0m #=-' % geometric.__version__)
-    print('geometric-optimize called with the following command line:')
-    print(' '.join(sys.argv))
->>>>>>> f347e2f4
     args = parser.parse_args(sys.argv[1:])
     # Run the optimizer.
     
@@ -1876,8 +1711,10 @@
         logIni = args.logFile
     logConfig.fileConfig(logIni,disable_existing_loggers=False)
     
+    logger.info('-=# \x1b[1;94m geomeTRIC started. Version: %s \x1b[0m #=-' % geometric.__version__)
     logger.info('geometric-optimize called with the following command line:')
     logger.info(' '.join(sys.argv))
+
     run_optimizer(**vars(args))
 
 if __name__ == "__main__":
